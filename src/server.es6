import RancherClient from './rancher';
import resolveConfig from './config';
import ServiceHealthMonitor from './monitor';
import {isArray, some, keys, pluck, find, invoke, pairs, extend, merge, values} from 'lodash';
import {info, trace, error} from './log';
import Promise, {all} from 'bluebird';
import assert from 'assert';

(async () => {
  const config = await resolveConfig();

  info(`started with config:\n${JSON.stringify(config, null, 4)}`);
  assert(config.pollServicesInterval, '`pollServicesInterval` is missing');
  if (config.filter) {
    assert(isArray(config.filter), '`filters` should be of type Array');
  }

  const rancher = new RancherClient(config.rancher);
  const stacks = (await rancher.getStacks())
    .filter(stack => !stack.system) // ignore `system: true` stacks
  trace(`loaded stacks from API\n${JSON.stringify(stacks, null, 4)}`)
  let stacksById = (stacks).reduce((map, {name, id}) => {
    map[id] = name;
    return map;
  }, {});

  const services = (await rancher.getServices())
    .filter(globalServiceFilterPredicate)
<<<<<<< HEAD
    .filter(notSystemServicePredicate)
    .filter(runningServicePredicate);
=======
    .filter(runningServicePredicate)
    .filter(s => keys(stacksById).indexOf(s.environmentId) !== -1);
  trace(`loaded services from API\n${JSON.stringify(services, null, 4)}`)
  let systemServicesIds = [] // cache of system services we will ignore
>>>>>>> 122c1611

  const monitors = await all(services.map(initServiceMonitor));
  info('monitors inited:');
  for (let m of monitors) {
    info(m.toString());
  }
  invoke(values(monitors), 'start');

  while(true) {
    await Promise.delay(config.pollServicesInterval);
    await updateMonitors();
  }

  async function initServiceMonitor(service) {
    const {name, environmentId} = service;
    const serviceFullName =  stacksById[environmentId].toLowerCase() + '/' + name.toLowerCase();

    const targets = extend({}, config.notifications['*'] && config.notifications['*'].targets, config.notifications[serviceFullName] && config.notifications[serviceFullName].targets);

    for(let [targetName, targetConfig] of pairs(targets)) {
      if (config.targets[targetName]) {
        merge(targetConfig, config.targets[targetName]);
      }
    }

    const healthcheck = merge({}, config.notifications['*'] && config.notifications['*'].healthcheck, config.notifications[serviceFullName] && config.notifications[serviceFullName].healthcheck);
    return new ServiceHealthMonitor({
      stackName: stacksById[environmentId],
      rancherClient: rancher,
      service,
      healthcheck,
      targets,
      templates: config.templates || {}
    });
  }

  async function updateMonitors() {
    const availableServices = (await rancher.getServices())
<<<<<<< HEAD
      .filter(notSystemServicePredicate)
=======
>>>>>>> 122c1611
      .filter(globalServiceFilterPredicate);
    const monitoredServices = pluck(monitors, 'service');
    trace(`updating monitors`);

    //check if there are new services running
    for (let s of availableServices.filter(runningServicePredicate)) {
      if (systemServicesIds.indexOf(s.id) !== -1) {
        trace(`service id=${s.id} name=${s.name} is system, ignoring...`);
        continue
      }

      if (!find(monitoredServices, {id: s.id})) {
        if (!s.environmentId) {
          // some services doesn't have `environmentId` property. we will skip these so far (I suppose those are internal Rancher services)
          trace(`service id=${s.id} name=${s.name} has no environmentId property, skipping... data=${JSON.stringify(s, null, 4)}`);
          continue;
        }

        let stackName = stacksById[s.environmentId];
        if (!stackName) {
          const stack = await rancher.getStack(s.environmentId)
          if (stack.system) {
            systemServicesIds.push(s.id)
            trace(`service id=${s.id} name=${s.name} is system, skipping... data=${JSON.stringify(s, null, 4)}`);
            continue;
          }
          // we found new `user` stack, add it to cache
          stackName = stacksById[stack.id] = stack.name
        }
        info(`discovered new running service, creating monitor for: ${stackName}/${s.name}`);
        const monitor = await initServiceMonitor(s);
        info(`new monitor up ${monitor}`);
        monitors.push(monitor);
        monitor.start();
      }
    }

    //check if there are monitors polling stopped service
    for (let s of availableServices.filter((s) => (!runningServicePredicate(s)))) {
      let monitoredService, monitor;

      if (monitoredService = find(monitoredServices, {id: s.id})) {
        monitor = find(monitors, {service: monitoredService});
        info(`stopping ${monitoredService.name} due to ${s.state} state`);
        monitors.splice(monitors.indexOf(monitor), 1);
        monitor.stop();
      }
    }
  }

  /**
   * Should we monitor this service?
   * @param service
     */
  function runningServicePredicate(service) {
    return ['active', 'upgraded', 'upgrading', 'updating-active'].indexOf(service.state) !== -1;
  }

  function notSystemServicePredicate(service) {
    return service.kind === 'service'
  }

  function globalServiceFilterPredicate(service) {
    const fullName = stacksById[service.environmentId] + '/' + service.name;

    if (config.filter) {
      const matched = some(config.filter, (f) => fullName.match(new RegExp(f)));

      if (matched) {
        return true;
      } else {
        trace(`${fullName} ignored due to global filter setup('filter' config option)`)
      }
    } else {
      return true;
    }
  }

})();

process.on('unhandledRejection', handleError);

function handleError(err) {
  error(err);
  process.exit(1);
}<|MERGE_RESOLUTION|>--- conflicted
+++ resolved
@@ -26,15 +26,10 @@
 
   const services = (await rancher.getServices())
     .filter(globalServiceFilterPredicate)
-<<<<<<< HEAD
-    .filter(notSystemServicePredicate)
-    .filter(runningServicePredicate);
-=======
     .filter(runningServicePredicate)
     .filter(s => keys(stacksById).indexOf(s.environmentId) !== -1);
   trace(`loaded services from API\n${JSON.stringify(services, null, 4)}`)
   let systemServicesIds = [] // cache of system services we will ignore
->>>>>>> 122c1611
 
   const monitors = await all(services.map(initServiceMonitor));
   info('monitors inited:');
@@ -73,10 +68,6 @@
 
   async function updateMonitors() {
     const availableServices = (await rancher.getServices())
-<<<<<<< HEAD
-      .filter(notSystemServicePredicate)
-=======
->>>>>>> 122c1611
       .filter(globalServiceFilterPredicate);
     const monitoredServices = pluck(monitors, 'service');
     trace(`updating monitors`);
@@ -135,10 +126,6 @@
     return ['active', 'upgraded', 'upgrading', 'updating-active'].indexOf(service.state) !== -1;
   }
 
-  function notSystemServicePredicate(service) {
-    return service.kind === 'service'
-  }
-
   function globalServiceFilterPredicate(service) {
     const fullName = stacksById[service.environmentId] + '/' + service.name;
 
